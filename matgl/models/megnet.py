--- conflicted
+++ resolved
@@ -258,7 +258,7 @@
         return output
 
 
-class MEGNetCalculator(nn.Module):
+class MEGNetCalculator(Module):
     """
     MEGNet Calculator
     Params:
@@ -276,7 +276,6 @@
         device: torch.device | None = None,
     ):
         super().__init__()
-        self.model = model
         if data_mean is None:
             self.data_mean = model.data_mean
         else:
@@ -289,54 +288,28 @@
             self.device = model.device
         else:
             self.device = device
-<<<<<<< HEAD
-
-    def forward(self, structure: Structure, attrs: torch.tensor | None = None):
-        """
-        Args:
-        structure (Structure): Pymatgen structure
-        attrs (torch.tensor): graph attributes
-=======
-        self.model.to(device)
+
+        self.model = model.to(self.device)
 
     def forward(self, graph: dgl.DGLGraph, attrs: torch.tensor | None = None):
         """
         Args:
             graph (dgl.DGLGraph): DGL graph
             attrs (torch.tensor): graph attributes
->>>>>>> c2ac2cc1
         Returns:
             output (torch.tensor): output property
         """
-<<<<<<< HEAD
-        g, attrs_default = self.model.graph_converter.get_graph_from_structure(structure)
-        if attrs is None:
-            attrs = torch.tensor(attrs_default)
-
-        bond_vec, bond_dist = compute_pair_vector_and_distance(g)
-        g.edata["edge_attr"] = self.model.bond_expansion(bond_dist)
-
-        self.model = self.model.to(self.device)
-        g = g.to(self.device)
-        g.edata["edge_attr"] = g.edata["edge_attr"].to(self.device)
-        g.ndata["node_type"] = g.ndata["node_type"].to(self.device)
-        attrs = attrs.to(self.device)
-=======
         graph = graph.to(self.device)  # type: ignore
         graph.edata["edge_attr"] = graph.edata["edge_attr"].to(self.device)
         graph.ndata["node_type"] = graph.ndata["node_type"].to(self.device)
         if attrs is not None:
             attrs = attrs.to(self.device)
->>>>>>> c2ac2cc1
 
         output = (
             self.data_std * self.model(graph, graph.edata["edge_attr"].float(), graph.ndata["node_type"].long(), attrs)
             + self.data_mean
         )
 
-<<<<<<< HEAD
-        return output
-=======
         return output
 
     def predict_structure(self, structure: Structure, attrs: torch.tensor | None = None):
@@ -354,5 +327,4 @@
 
         bond_vec, bond_dist = compute_pair_vector_and_distance(g)
         g.edata["edge_attr"] = self.model.bond_expansion(bond_dist)
-        return self.forward(g, attrs).detach()
->>>>>>> c2ac2cc1
+        return self.forward(g, attrs).detach()